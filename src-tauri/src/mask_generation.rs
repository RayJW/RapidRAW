--- conflicted
+++ resolved
@@ -5,17 +5,10 @@
 use serde::{Deserialize, Serialize};
 use serde_json::Value;
 use std::f32::consts::PI;
-<<<<<<< HEAD
-// --- UPDATED IMPORT ---
-use crate::ai_processing::{
-    AiForegroundMaskParameters, AiSkyMaskParameters, AiSubjectMaskParameters,
-};
-=======
 use base64::{Engine as _, engine::general_purpose};
 use imageproc::morphology::{dilate, erode};
 use imageproc::distance_transform::Norm as DilationNorm;
 use crate::ai_processing::{AiSubjectMaskParameters, AiForegroundMaskParameters, AiSkyMaskParameters};
->>>>>>> 313c31ea
 
 #[derive(Serialize, Deserialize, Debug, Clone, Copy, PartialEq, Eq)]
 #[serde(rename_all = "camelCase")]
@@ -148,19 +141,6 @@
     lines: Vec<BrushLine>,
 }
 
-<<<<<<< HEAD
-fn apply_grow_and_feather(mask: &mut GrayImage, grow: f32, feather: f32) {
-    const GROW_SENSITIVITY_FACTOR: f32 = 0.2;
-    let scaled_grow = grow * GROW_SENSITIVITY_FACTOR;
-
-    if scaled_grow.abs() > 0.1 {
-        let mut binary_mask = mask.clone();
-        for p in binary_mask.pixels_mut() {
-            if p[0] > 128 {
-                p[0] = 255;
-            } else {
-                p[0] = 0;
-=======
 fn apply_grow_and_feather(
     mask: &mut GrayImage,
     grow: f32,
@@ -182,7 +162,6 @@
                 } else {
                     p[0] = 0;
                 }
->>>>>>> 313c31ea
             }
 
             let amount = grow_pixels.abs().round() as u8;
