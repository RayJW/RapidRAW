--- conflicted
+++ resolved
@@ -1,28 +1,14 @@
-<<<<<<< HEAD
-use anyhow::{Context, Result};
-use base64::{Engine as _, engine::general_purpose};
-use image::{DynamicImage, GenericImageView, ImageReader, Rgba, RgbaImage, imageops};
-=======
 use anyhow::{Result, Context};
 use base64::{engine::general_purpose, Engine as _};
 use image::{imageops, DynamicImage, GenericImageView, ImageReader};
->>>>>>> 36013d50
 use rawler::Orientation;
 use rayon::prelude::*;
 use serde::Deserialize;
 use serde_json::{Value, from_value};
 use std::fs;
-<<<<<<< HEAD
-use std::io::Cursor;
-
-use crate::image_processing::apply_orientation;
-use exif::{Reader as ExifReader, Tag};
-
-=======
 use crate::mask_generation::{generate_mask_bitmap, MaskDefinition, SubMask};
 use exif::{Reader as ExifReader, Tag};
 use crate::image_processing::apply_orientation;
->>>>>>> 36013d50
 use crate::formats::is_raw_file;
 use crate::raw_processing::develop_raw_image;
 
@@ -101,16 +87,6 @@
     let visible_patches: Vec<&Value> = patches_arr
         .par_iter()
         .filter(|patch_obj| {
-<<<<<<< HEAD
-            let is_visible = patch_obj
-                .get("visible")
-                .and_then(|v| v.as_bool())
-                .unwrap_or(true);
-
-            let has_data = patch_obj.get("patchData").is_some();
-
-            is_visible && has_data
-=======
             let is_visible = patch_obj.get("visible").and_then(|v| v.as_bool()).unwrap_or(true);
             if !is_visible {
                 return false;
@@ -119,7 +95,6 @@
                 .and_then(|data| data.get("color"))
                 .and_then(|color| color.as_str())
                 .map_or(false, |s| !s.is_empty())
->>>>>>> 36013d50
         })
         .collect();
 
@@ -130,48 +105,6 @@
     let (base_w, base_h) = base_image.dimensions();
     let mut composited_rgba = base_image.to_rgba8();
 
-<<<<<<< HEAD
-    let patch_layers: Result<Vec<RgbaImage>> = visible_patches
-        .par_iter()
-        .filter_map(|patch_obj| {
-            let patch_data = patch_obj.get("patchData")?;
-
-            let color_b64 = patch_data.get("color").and_then(|v| v.as_str())?;
-            let mask_b64 = patch_data.get("mask").and_then(|v| v.as_str())?;
-
-            let result: Result<RgbaImage> = (|| {
-                let color_bytes = general_purpose::STANDARD.decode(color_b64)?;
-                let mut color_image = image::load_from_memory(&color_bytes)?.to_rgb8();
-
-                let mask_bytes = general_purpose::STANDARD.decode(mask_b64)?;
-                let mut mask_image = image::load_from_memory(&mask_bytes)?.to_luma8();
-
-                let (patch_w, patch_h) = color_image.dimensions();
-
-                if base_w != patch_w || base_h != patch_h {
-                    println!("Patch resolution ({}x{}) differs from base image ({}x{}). Scaling up patch.", patch_w, patch_h, base_w, base_h);
-                    color_image = imageops::resize(&color_image, base_w, base_h, imageops::FilterType::Lanczos3);
-                    mask_image = imageops::resize(&mask_image, base_w, base_h, imageops::FilterType::Triangle);
-                }
-
-                let (width, height) = color_image.dimensions();
-                let mut patch_rgba = RgbaImage::new(width, height);
-
-                for y in 0..height {
-                    for x in 0..width {
-                        let color_pixel = color_image.get_pixel(x, y);
-                        let mask_pixel = mask_image.get_pixel(x, y);
-                        patch_rgba.put_pixel(
-                            x,
-                            y,
-                            Rgba([
-                                color_pixel[0],
-                                color_pixel[1],
-                                color_pixel[2],
-                                mask_pixel[0],
-                            ]),
-                        );
-=======
     for patch_obj in visible_patches {
         let patch_info: PatchMaskInfo = from_value(patch_obj.clone())
             .context("Failed to deserialize patch info for mask generation")?;
@@ -219,7 +152,6 @@
                         row[x * 4 + 0] = (patch_pixel[0] as f32 * alpha + base_r as f32 * one_minus_alpha).round() as u8;
                         row[x * 4 + 1] = (patch_pixel[1] as f32 * alpha + base_g as f32 * one_minus_alpha).round() as u8;
                         row[x * 4 + 2] = (patch_pixel[2] as f32 * alpha + base_b as f32 * one_minus_alpha).round() as u8;
->>>>>>> 36013d50
                     }
                 }
             });
