name: build

on:
  workflow_call:
    inputs:
      version:
        required: true
        type: string
      platform:
        required: true
        type: string
      target:
        required: true
        type: string
      build-args:
        required: false
        type: string
      release-id:
        required: false
        type: string
      asset-name-pattern:
        required: false
        type: string
      upload-artifacts:
        required: false
        type: boolean

jobs:
  build:
    permissions:
      contents: write
    runs-on: ${{ inputs.platform }}
    steps:
      - name: Checkout repository
        uses: actions/checkout@v4
        with:
          ref: ${{ inputs.ref }}

      - name: Set application version
        shell: bash
        run: |
          version="${{ inputs.version }}"
          stripped="$(echo ${version} | sed -E 's/^v//')"
          npx tauri-version --no-git --no-lock "${stripped}"

      - name: Install Rust
        uses: dtolnay/rust-toolchain@stable
        if: startsWith(inputs.platform, 'macos')

      - name: Rust Cache
        uses: Swatinem/rust-cache@v2
        with:
          workspaces: src-tauri

      - name: Set up Node.js
        uses: actions/setup-node@v4
        with:
          node-version: '22'
          cache: 'npm'

      - name: Install additional system dependencies (Linux)
        if: ${{ startsWith(inputs.platform, 'ubuntu-22') }}
        run: |-
          sudo apt-get update
          sudo apt-get install -y \
            libwebkit2gtk-4.1-dev \
            build-essential \
            curl \
            wget \
            file \
            libssl-dev \
            libayatana-appindicator3-dev \
            librsvg2-dev

      - name: Install additional system dependencies (Linux)
        if: ${{ startsWith(inputs.platform, 'ubuntu-24') }}
        run: |-
          sudo apt-get update
          sudo apt-get install -y \
            libwebkit2gtk-4.1-0=2.44.0-2 \
            libwebkit2gtk-4.1-dev=2.44.0-2 \
            libjavascriptcoregtk-4.1-0=2.44.0-2 \
            libjavascriptcoregtk-4.1-dev=2.44.0-2 \
            gir1.2-javascriptcoregtk-4.1=2.44.0-2 \
            gir1.2-webkit2-4.1=2.44.0-2 \
            libappindicator3-dev \
            librsvg2-dev \
            patchelf

      - name: Install frontend dependencies
        run: npm install

      - name: rustup install target
        if: ${{ inputs.target != '' }}
        run: rustup target add ${{ inputs.target }}

      - id: patch-release-name
        shell: bash
        if: ${{ inputs.release-id != '' }}
        run: |
          platform="${{ inputs.platform }}"
          replacement="${platform%-*}"
          replacement="$(echo ${replacement} | sed -E 's/\.//g')"
          patched_platform=$(echo '${{ inputs.asset-name-pattern }}' | sed -E "s/\[platform\]/${replacement}/")
          echo "platform=${patched_platform}" >> $GITHUB_OUTPUT

      - id: tauri-build
        name: Build with tauri-action
        # FIXME set this back to a release major version, ex. v0
        uses: tauri-apps/tauri-action@cf3eb9b18add8548a40584695215c80ab7274f31
        env:
          GITHUB_TOKEN: ${{ secrets.GITHUB_TOKEN }}
          NO_STRIP: ${{ startsWith(inputs.platform, 'ubuntu') }}
        with:
          args: ${{ inputs.build-args }} ${{ inputs.target != '' && '--target' || ''  }} ${{ inputs.target }}
          assetNamePattern: ${{ steps.patch-release-name.outputs.platform }}
          releaseId: ${{ inputs.release-id }}

      - name: Setup gh actions artifact client
        uses: lhotari/gh-actions-artifact-client@v2

      - name: Upload binaries (Windows)
        shell: bash
        if: ${{ startsWith(inputs.platform, 'windows') && inputs.release-id == '' }}
        run: |
          find src-tauri/target/release/bundle -name "*.exe" | while read -r file; do
            name=$(basename "$file")
<<<<<<< HEAD
=======
            patched_name=$(echo $name | sed -E 's/[0-9]+\.[0-9]+\.[0-9]+(-[0-9]+)?/${{ github.sha }}_${{ inputs.platform }}_${{ inputs.target }}/')
>>>>>>> 6057404a
            echo "Uploading $name, file: $file"
            # TODO zip the file before upload
            gh-actions-artifact-client.js upload "${name}" --retentionDays=7 < "$file"
          done

      - name: Upload binaries
        if: ${{ !startsWith(inputs.platform, 'windows') && inputs.release-id == '' }}
        run: |
          find src-tauri/target/${{ inputs.target || 'release' }} -type f -name "*.rpm" -o -name "*.deb" -o -name "*.AppImage" -o -name "*.dmg" | while read -r file; do
            name=$(basename "$file")
<<<<<<< HEAD
=======
            patched_name=$(echo $name | sed -E 's/[0-9]+\.[0-9]+\.[0-9]+(-[0-9]+)?/${{ github.sha }}_${{ inputs.platform }}_${{ inputs.target }}/')
>>>>>>> 6057404a
            echo "Uploading $name, file: $file"
            zip -j - "$file" | gh-actions-artifact-client.js upload "${name}" --retentionDays=7
          done<|MERGE_RESOLUTION|>--- conflicted
+++ resolved
@@ -125,10 +125,6 @@
         run: |
           find src-tauri/target/release/bundle -name "*.exe" | while read -r file; do
             name=$(basename "$file")
-<<<<<<< HEAD
-=======
-            patched_name=$(echo $name | sed -E 's/[0-9]+\.[0-9]+\.[0-9]+(-[0-9]+)?/${{ github.sha }}_${{ inputs.platform }}_${{ inputs.target }}/')
->>>>>>> 6057404a
             echo "Uploading $name, file: $file"
             # TODO zip the file before upload
             gh-actions-artifact-client.js upload "${name}" --retentionDays=7 < "$file"
@@ -139,10 +135,6 @@
         run: |
           find src-tauri/target/${{ inputs.target || 'release' }} -type f -name "*.rpm" -o -name "*.deb" -o -name "*.AppImage" -o -name "*.dmg" | while read -r file; do
             name=$(basename "$file")
-<<<<<<< HEAD
-=======
-            patched_name=$(echo $name | sed -E 's/[0-9]+\.[0-9]+\.[0-9]+(-[0-9]+)?/${{ github.sha }}_${{ inputs.platform }}_${{ inputs.target }}/')
->>>>>>> 6057404a
             echo "Uploading $name, file: $file"
             zip -j - "$file" | gh-actions-artifact-client.js upload "${name}" --retentionDays=7
           done